/* This Source Code Form is subject to the terms of the Mozilla Public
 * License, v. 2.0. If a copy of the MPL was not distributed with this
 * file, You can obtain one at http://mozilla.org/MPL/2.0/. */

package command

import (
	"fmt"

	"github.com/fatih/color"
	"github.com/howeyc/gopass"
	"github.com/urfave/cli"

	"github.com/ernestio/ernest-cli/manager"
	"github.com/ernestio/ernest-cli/model"
)

// CmdSetup : Setup an ernest instance
var CmdSetup = cli.Command{
	Name:  "setup",
	Usage: "Use it to setup your ernest instance",
	Description: `This command will help you to setup your ernest instance by:
- [ ] configure ernest-cli target
- [ ] create a plain user
- [ ] create a group
- [ ] link the user to the group
- [ ] login as the newly created user.
- [ ] create a new project (optional)
	`,
	Flags: []cli.Flag{
		cli.StringFlag{
			Name:  "user, u",
			Value: "",
			Usage: "Admin user",
		},
		cli.StringFlag{
			Name:  "password, p",
			Value: "",
			Usage: "Admin password",
		},
		cli.StringFlag{
			Name:  "target, t",
			Value: "",
			Usage: "Ernest location",
		},
	},
	Action: func(c *cli.Context) error {
		var token string
		var err error

		color.Blue("This process will guide you to setting up your ernest instance")
		m, cfg := setup(c)
		cfg.URL = c.String("target")
		if cfg.URL == "" {
			cfg.URL = reAskDef("- Introduce the location of your ernest instance (https://ernest.local/):", "https://ernest.local/")
		}
		_ = persistTarget(cfg)
		color.Green("Target set to '" + cfg.URL + "'")

		adminToken := adminLogin(m, c.String("user"), c.String("password"))

		usr, pwd := createUser(adminToken, m)

		// Login as plain user
		if token, err = m.Login(usr, pwd); err != nil {
			fmt.Println("Ups, something went wrong creating the plain user")
			return nil
		}

		cfg.Token = token
		cfg.User = usr
		if err := model.SaveConfig(cfg); err == nil {
			color.Green("You're now logged in as '" + usr + "'")
		}
		color.Green("Ernest is successfully set up!")
		fmt.Println("")
		fmt.Print("Would you like to create a project now? (Y/n): ")

		projectCreation := askForConfirmation()
		if projectCreation {
			createProject(token, m)
		}
		color.Green("Congratulations, you've successfully set up your ernest istance.")
		fmt.Println("")
		color.Green("What's next?")

<<<<<<< HEAD
		if projectCreation == false {
			color.Green("- Create a project with command 'ernest-cli project create --help'")
=======
		if !datacenterCreation {
			color.Green("- Create a datacenter with command 'ernest-cli datacenter create --help'")
>>>>>>> 13ea0bbf
		}
		color.Green("- Apply a service definition with 'ernest-cli service apply your-template.yml'")
		color.Green("- Need some extra documentation? Run 'ernest-cli docs'")

		return nil
	},
}

func createProject(token string, m *manager.Manager) {
	dt := reAsk("- Please specify the provider you want to work with? (vcloud / aws)")
	if dt == "aws" {
		createAWSProject(token, m)
	} else if dt == "vcloud" {
		createVCloudProject(token, m)
	} else {
		fmt.Println("Invalid provider. Valid providers are (vcloud and aws)")
		createProject(token, m)
	}
}

func createAWSProject(token string, m *manager.Manager) {
	fmt.Println("In order to create an AWS project we will need some info: ")
	dt := "aws"
	dname := reAsk("- Name:")
	dregion := reAsk("- Region:")
	dkey := reAsk("- Access key id:")
	dsecret := reAsk("- Secret access key:")
	if body, err := m.CreateAWSProject(token, dname, dt, dregion, dkey, dsecret); err != nil {
		color.Red("ERROR: " + body)
		createAWSProject(token, m)
	}
}

func createVCloudProject(token string, m *manager.Manager) {
	fmt.Println("In order to create a VCloud project we will need some info: ")
	dt := "vcloud"
	dname := reAsk("- Name:")
	dusername := reAsk("- Username:")
	fmt.Print("- Password: ")
	pass, _ := gopass.GetPasswdMasked()
	dpassword := string(pass)
	durl := reAsk("- URL:")
	dnetwork := reAsk("- Network:")
	dvse := reAsk("- VSE url:")

	if body, err := m.CreateVcloudProject(token, dname, dt, dusername, dpassword, durl, dnetwork, dvse); err != nil {
		color.Red("ERROR: " + body)
		createVCloudProject(token, m)
	}
}

func createUser(adminToken string, m *manager.Manager) (string, string) {
	var err error

	fmt.Println("")
	fmt.Println("In order to perform basic actions, ernest needs a basic account.")
	fmt.Println("Please introduce your account information:")
	usr := reAsk("- New username:")
	pwd := getConfirmedPasswords()
	// TODO : Check success?
	if err = m.CreateUser(adminToken, usr, "", usr, pwd); err != nil {
		color.Red(err.Error() + ". Please try again")
		return createUser(adminToken, m)
	}
	color.Green("User '" + usr + "' successfully created!")

	return usr, pwd
}

func getConfirmedPasswords() string {
	fmt.Print("- Password: ")
	pass, _ := gopass.GetPasswdMasked()
	pwd := string(pass)
	fmt.Print("- Confirm password: ")
	pass, _ = gopass.GetPasswdMasked()
	repwd := string(pass)
	if pwd != repwd {
		color.Yellow("Password and confirmation are different, please try again")
		fmt.Println("")
		return getConfirmedPasswords()
	}
	return pwd
}

func adminLogin(m *manager.Manager, adminUsr, adminPass string) (token string) {
	var err error

	if adminUsr == "" || adminPass == "" {
		fmt.Println("")
		fmt.Println("Please login with admin credentials:")
	}

	if adminUsr == "" {
		adminUsr = reAsk("- Admin user:")
	}

	if adminPass == "" {
		fmt.Printf("- Admin password: ")
		pass, _ := gopass.GetPasswdMasked()
		adminPass = string(pass)
	}

	if token, err = m.Login(adminUsr, adminPass); err != nil {
		fmt.Println("Invalid credentials, please try again")
		return adminLogin(m, "", "")
	}
	color.Green("Welcome " + adminUsr + "!")

	return token

}

func reAsk(req string) (res string) {
	fmt.Print(req + " ")
	if _, err := fmt.Scanf("%s", &res); err != nil {
		return reAsk(req)
	}
	return res
}

func reAskDef(req, def string) (res string) {
	fmt.Print(req + " ")
	if _, err := fmt.Scanf("%s", &res); err != nil {
		res = def
	}

	return res
}<|MERGE_RESOLUTION|>--- conflicted
+++ resolved
@@ -84,13 +84,8 @@
 		fmt.Println("")
 		color.Green("What's next?")
 
-<<<<<<< HEAD
-		if projectCreation == false {
+		if !projectCreation {
 			color.Green("- Create a project with command 'ernest-cli project create --help'")
-=======
-		if !datacenterCreation {
-			color.Green("- Create a datacenter with command 'ernest-cli datacenter create --help'")
->>>>>>> 13ea0bbf
 		}
 		color.Green("- Apply a service definition with 'ernest-cli service apply your-template.yml'")
 		color.Green("- Need some extra documentation? Run 'ernest-cli docs'")
