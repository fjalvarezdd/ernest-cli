--- conflicted
+++ resolved
@@ -28,36 +28,6 @@
 	Token string `json:"token"`
 }
 
-<<<<<<< HEAD
-// Service ...
-type Service struct {
-	ID         string    `json:"id"`
-	Name       string    `json:"name"`
-	Datacenter int       `json:"datacenter_id"`
-	Version    time.Time `json:"version"`
-	Status     string    `json:"status"`
-	Definition string    `json:"definition"`
-	Result     string    `json:"result"`
-	Endpoint   string    `json:"endpoint"`
-}
-
-// User ...
-type User struct {
-	ID       int    `json:"id"`
-	Username string `json:"username"`
-	Email    string `json:"email"`
-	GroupID  int    `json:"group_id"`
-	IsAdmin  bool   `json:"admin"`
-}
-
-// Group ...
-type Group struct {
-	ID   int    `json:"id"`
-	Name string `json:"name"`
-}
-
-=======
->>>>>>> 310e5d79
 // Session ...
 type Session struct {
 	UserID  int    `json:"id"`
@@ -134,105 +104,6 @@
 	return session, nil
 }
 
-<<<<<<< HEAD
-// ********************* Login *******************
-
-// Login does a login action against the api
-func (m *Manager) Login(username string, password string) (token string, err error) {
-	var t Token
-
-	f := url.Values{}
-	f.Add("username", username)
-	f.Add("password", password)
-
-	url := m.URL + "/auth"
-	req, err := http.NewRequest("POST", url, strings.NewReader(f.Encode()))
-	req.Form = f
-	req.PostForm = f
-	req.Header.Add("Content-Type", "application/x-www-form-urlencoded")
-
-	resp, err := m.client().Do(req)
-	if err != nil {
-		return "", err
-	}
-
-	if resp.StatusCode != 200 {
-		return "", errors.New("Unauthorized")
-	}
-	defer resp.Body.Close()
-
-	responseBody, err := ioutil.ReadAll(resp.Body)
-	if err != nil {
-		color.Red(err.Error())
-	}
-
-	err = json.Unmarshal(responseBody, &t)
-	if err != nil {
-		color.Red(err.Error())
-	}
-
-	token = t.Token
-
-	return token, nil
-}
-
-// ********************* Update *******************
-
-// ChangePassword ...
-func (m *Manager) ChangePassword(token string, userid int, username string, usergroup int, oldpassword string, newpassword string) error {
-	payload := []byte(`{"id":` + strconv.Itoa(userid) + `, "username": "` + username + `", "group_id": ` + strconv.Itoa(usergroup) + `, "password": "` + newpassword + `", "oldpassword": "` + oldpassword + `"}`)
-	_, _, err := m.doRequest("/api/users/"+strconv.Itoa(userid), "PUT", payload, token, "application/yaml")
-	if err != nil {
-		return err
-	}
-	return nil
-}
-
-// ChangePasswordByAdmin ...
-func (m *Manager) ChangePasswordByAdmin(token string, userid int, username string, usergroup int, newpassword string) error {
-	payload := []byte(`{"id":` + strconv.Itoa(userid) + `, "username": "` + username + `", "group_id": ` + strconv.Itoa(usergroup) + `, "password": "` + newpassword + `"}`)
-	_, _, err := m.doRequest("/api/users/"+string(userid), "PUT", payload, token, "application/yaml")
-	if err != nil {
-		return err
-	}
-	return nil
-}
-
-// ********************* Create *******************
-
-// CreateUser ...
-func (m *Manager) CreateUser(name string, email string, user string, password string, adminuser string, adminpassword string) error {
-	token, err := m.Login(adminuser, adminpassword)
-	if err != nil {
-		color.Red(err.Error())
-		os.Exit(1)
-	}
-	c, err := m.createClient(token, name)
-	if err != nil {
-		color.Red(err.Error() + ": Group " + name + " already exists")
-		os.Exit(1)
-	}
-	res := m.createUser(token, c, user, password, email)
-	return res
-}
-
-// ********************* Get *******************
-
-// GetUser ...
-func (m *Manager) GetUser(token string, userid string) (user User, err error) {
-	res, _, err := m.doRequest("/api/users/"+userid, "GET", nil, token, "application/yaml")
-	if err != nil {
-		return user, err
-	}
-	err = json.Unmarshal([]byte(res), &user)
-	if err != nil {
-		return user, err
-	}
-	return user, nil
-}
-
-=======
->>>>>>> 310e5d79
 // GetUUID ...
 func (m *Manager) GetUUID(token string, payload []byte) string {
 	id, err := buildServiceUUID(payload)
@@ -250,157 +121,4 @@
 		return str
 	}
 	return ""
-<<<<<<< HEAD
-}
-
-// ********************* Apply *******************
-
-// Apply ...
-func (m *Manager) Apply(token string, path string, monit bool) (string, error) {
-	payload, err := ioutil.ReadFile(path)
-	if err != nil {
-		color.Red(err.Error())
-		return "", nil
-	}
-
-	color.Green("Environment creation requested")
-	println("Ernest will show you all output from your requested service creation")
-	println("You can cancel at any moment with Ctrl+C, even the service is still being created, you won't have any output")
-
-	streamID := m.GetUUID(token, payload)
-	if streamID == "" {
-		color.Red("Please log in")
-		return "", nil
-	}
-
-	if monit == true {
-		go Monitorize(m.URL, token, streamID)
-	} else {
-		println("Additionally you can trace your service on ernest monitor tool with id: " + streamID)
-	}
-
-	if body, _, err := m.doRequest("/api/services/", "POST", payload, token, "application/yaml"); err != nil {
-		return "", errors.New(body)
-	}
-	if monit == true {
-		runtime.Goexit()
-	}
-	return streamID, nil
-}
-
-// ********************* Destroy *******************
-
-// Destroy ...
-func (m *Manager) Destroy(token string, name string, monit bool) error {
-	body, _, err := m.doRequest("/api/services/"+name, "DELETE", nil, token, "application/yaml")
-	if err != nil {
-		return err
-	}
-
-	var res map[string]interface{}
-	err = json.Unmarshal([]byte(body), &res)
-	if err != nil {
-		return err
-	}
-
-	if monit == true {
-		if str, ok := res["stream_id"].(string); ok {
-			Monitorize(m.URL, token, str)
-			runtime.Goexit()
-		}
-	}
-
-	return nil
-}
-
-// ********************* Reset *******************
-
-// ResetService ...
-func (m *Manager) ResetService(name string, token string) error {
-	_, _, err := m.doRequest("/api/services/"+name+"/reset/", "POST", nil, token, "application/yaml")
-	return err
-}
-
-// ********************* Status *******************
-
-// ServiceStatus ...
-func (m *Manager) ServiceStatus(token string, serviceName string) (service Service, err error) {
-	body, _, err := m.doRequest("/api/services/"+serviceName, "GET", []byte(""), token, "")
-	if err != nil {
-		return service, err
-	}
-	err = json.Unmarshal([]byte(body), &service)
-	if err != nil {
-		return service, err
-	}
-	return service, nil
-}
-
-// ServiceBuildStatus ...
-func (m *Manager) ServiceBuildStatus(token string, serviceName string, serviceID string) (service Service, err error) {
-	body, _, err := m.doRequest("/api/services/"+serviceName+"/builds/"+serviceID, "GET", []byte(""), token, "")
-	if err != nil {
-		return service, err
-	}
-	err = json.Unmarshal([]byte(body), &service)
-	if err != nil {
-		return service, err
-	}
-	return service, nil
-}
-
-// ********************* List *********************
-
-// ListServices ...
-func (m *Manager) ListServices(token string) (services []Service, err error) {
-	body, _, err := m.doRequest("/api/services/", "GET", []byte(""), token, "")
-	if err != nil {
-		return nil, err
-	}
-	err = json.Unmarshal([]byte(body), &services)
-	if err != nil {
-		return nil, err
-	}
-	return services, err
-}
-
-// ListBuilds ...
-func (m *Manager) ListBuilds(name string, token string) (builds []Service, err error) {
-	body, _, err := m.doRequest("/api/services/"+name+"/builds/", "GET", []byte(""), token, "")
-	if err != nil {
-		return nil, err
-	}
-	err = json.Unmarshal([]byte(body), &builds)
-	if err != nil {
-		return nil, err
-	}
-	return builds, err
-}
-
-// ListUsers ...
-func (m *Manager) ListUsers(token string) (users []User, err error) {
-	body, _, err := m.doRequest("/api/users/", "GET", []byte(""), token, "")
-	if err != nil {
-		return nil, err
-	}
-	err = json.Unmarshal([]byte(body), &users)
-	if err != nil {
-		return nil, err
-	}
-	return users, err
-}
-
-// ListGroups ...
-func (m *Manager) ListGroups(token string) (groups []Group, err error) {
-	body, _, err := m.doRequest("/api/groups/", "GET", []byte(""), token, "")
-	if err != nil {
-		return nil, err
-	}
-	err = json.Unmarshal([]byte(body), &groups)
-	if err != nil {
-		return nil, err
-	}
-	return groups, err
-=======
->>>>>>> 310e5d79
 }