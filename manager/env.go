/* This Source Code Form is subject to the terms of the Mozilla Public
 * License, v. 2.0. If a copy of the MPL was not distributed with this
 * file, You can obtain one at http://mozilla.org/MPL/2.0/. */

package manager

import (
	"encoding/json"
	"errors"
	"fmt"

	"github.com/ernestio/ernest-cli/helper"
	"github.com/ernestio/ernest-cli/model"
	"github.com/ernestio/ernest-cli/view"
)

// ListEnvs ...
func (m *Manager) ListEnvs(token string) (envs []model.Env, err error) {
	body, resp, err := m.doRequest("/api/envs/", "GET", []byte(""), token, "")
	if err != nil {
		if resp == nil {
			return nil, ErrConnectionRefused
		}
		return nil, err
	}
	err = json.Unmarshal([]byte(body), &envs)
	if err != nil {
		return nil, err
	}
	return envs, err
}

// EnvStatus ...
func (m *Manager) EnvStatus(token, project, env string) (environment model.Env, err error) {
	body, resp, err := m.doRequest("/api/projects/"+project+"/envs/"+env, "GET", []byte(""), token, "")
	if err != nil {
		if resp == nil {
			return environment, ErrConnectionRefused
		}
		if resp.StatusCode == 403 {
			return environment, errors.New("You don't have permissions to perform this action")
		}
		if resp.StatusCode == 404 {
			return environment, errors.New("Specified environment name does not exist")
		}
		return environment, err
	}
	if body == "null" {
		return environment, errors.New("Unexpected endpoint response : " + string(body))
	}
	err = json.Unmarshal([]byte(body), &environment)

	return environment, err
}

// ResetEnv ...
func (m *Manager) ResetEnv(project, env, token string) error {
	e, err := m.EnvStatus(token, project, env)
	if err != nil {
		return err
	}
	if e.Status != "in_progress" {
		return errors.New("The environment '" + project + " / " + env + "' cannot be reset as its status is '" + e.Status + "'")
	}
	req := []byte(`{"type": "reset"}`)
	_, resp, err := m.doRequest("/api/projects/"+project+"/envs/"+env+"/actions/", "POST", req, token, "application/json")
	if err != nil {
		if resp == nil {
			return ErrConnectionRefused
		}
	}
	return err
}

// RevertEnv reverts a env to a previous known state using a build ID
func (m *Manager) RevertEnv(project, env, buildID, token string, dry bool) (string, error) {
	// get requested manifest
	b, err := m.BuildStatus(token, project, env, buildID)
	if err != nil {
		return "", err
	}
	payload := []byte(b.Definition)

	// apply requested manifest
	var d model.Definition

	err = d.Load(payload)
	if err != nil {
		return "", errors.New("Could not process definition yaml")
	}

	payload, err = d.Save()
	if err != nil {
		return "", errors.New("Could not finalize definition yaml")
	}

	if dry {
		return m.dryApply(token, payload, d)
	}

	var response struct {
		ID      string `json:"id,omitempty"`
		Name    string `json:"name,omitempty"`
		Message string `json:"message,omitempty"`
	}

	body, resp, rerr := m.doRequest("/api/projects/"+d.Project+"/envs/", "POST", payload, token, "application/yaml")
	if resp == nil {
		return "", ErrConnectionRefused
	}

	err = json.Unmarshal([]byte(body), &response)
	if err != nil {
		return "", errors.New(body)
	}

	if rerr != nil {
		return "", errors.New(response.Message)
	}

	err = helper.Monitorize(m.URL, "/events", token, response.ID)
	if err != nil {
		return "", err
	}

	fmt.Println("================\nPlatform Details\n================\n ")
	var build model.Build

	build, err = m.BuildStatus(token, project, env, response.ID)
	if err != nil {
		return response.ID, err
	}

	view.PrintEnvInfo(&build)

	return response.ID, nil
}

// Destroy : Destroys an existing env
func (m *Manager) Destroy(token, project, env string, monit bool) error {
	s, err := m.EnvStatus(token, project, env)
	if err != nil {
		return err
	}
	if s.Status == "in_progress" {
		return errors.New("The environment " + env + " cannot be destroyed as it is currently '" + s.Status + "'")
	}

	body, resp, err := m.doRequest("/api/projects/"+project+"/envs/"+env, "DELETE", nil, token, "application/yaml")
	if err != nil {
		if resp == nil {
			return ErrConnectionRefused
		}
		if resp.StatusCode == 404 {
			return errors.New("Specified environment name does not exist")
		}
		return err
	}

	var res map[string]interface{}
	err = json.Unmarshal([]byte(body), &res)
	if err != nil {
		return err
	}

	if id, ok := res["id"].(string); ok {
		err = helper.Monitorize(m.URL, "/events", token, id)
		if err != nil {
			return err
		}
	} else {
		return errors.New("could not read response")
	}

	return nil
}

// ForceDestroy : Destroys an existing env by forcing it
func (m *Manager) ForceDestroy(token, project, env string) error {
	_, resp, err := m.doRequest("/api/projects/"+project+"/envs/"+env+"/actions/force/", "DELETE", nil, token, "application/yaml")
	if err != nil {
		if resp == nil {
			return ErrConnectionRefused
		}
		if resp.StatusCode == 404 {
			return errors.New("Specified environment name does not exist")
		}
		return err
	}

	return nil
}

// UpdateEnv : Updates credentials on a specific environment
func (m *Manager) UpdateEnv(token, name, project string, credentials map[string]interface{}) error {
	e := model.Env{
		Name:        name,
		Credentials: credentials,
	}

	payload, err := json.Marshal(e)
	if err != nil {
		return err
	}

	_, resp, rerr := m.doRequest("/api/projects/"+project+"/envs/"+name, "PUT", payload, token, "application/json")
	if resp == nil {
<<<<<<< HEAD
		return ErrConnectionRefused
=======
		return "", ErrConnectionRefused
	}

	if resp.StatusCode == 403 {
		return "", errors.New("You don't have permissions to perform this action")
	}
	if resp.StatusCode == 401 {
		return "", errors.New("Invalid session, please log in")
	}

	err = json.Unmarshal([]byte(body), &response)
	if err != nil {
		return "", errors.New(body)
>>>>>>> 49d26fb4
	}

	switch resp.StatusCode {
	case 404:
		return errors.New("Specified environment does not exist")
	case 403:
		return errors.New("You don't have permissions to perform this action, please login as a resource owner")
	}

	return rerr
}

// CreateEnv : Creates a new empty environmnet
func (m *Manager) CreateEnv(token, name, project string, credentials map[string]interface{}) error {
	e := model.Env{
		Name:        name,
		Credentials: credentials,
	}

	payload, err := json.Marshal(e)
	if err != nil {
		return err
	}

	_, resp, rerr := m.doRequest("/api/projects/"+project+"/envs/", "POST", payload, token, "application/json")
	if resp == nil {
		return ErrConnectionRefused
	}

	switch resp.StatusCode {
	case 404:
		return errors.New("Specified project does not exist")
	case 403:
		return errors.New("You don't have permissions to perform this action, please login as a resource owner")
	}

	return rerr
}<|MERGE_RESOLUTION|>--- conflicted
+++ resolved
@@ -205,23 +205,7 @@
 
 	_, resp, rerr := m.doRequest("/api/projects/"+project+"/envs/"+name, "PUT", payload, token, "application/json")
 	if resp == nil {
-<<<<<<< HEAD
 		return ErrConnectionRefused
-=======
-		return "", ErrConnectionRefused
-	}
-
-	if resp.StatusCode == 403 {
-		return "", errors.New("You don't have permissions to perform this action")
-	}
-	if resp.StatusCode == 401 {
-		return "", errors.New("Invalid session, please log in")
-	}
-
-	err = json.Unmarshal([]byte(body), &response)
-	if err != nil {
-		return "", errors.New(body)
->>>>>>> 49d26fb4
 	}
 
 	switch resp.StatusCode {
@@ -229,6 +213,8 @@
 		return errors.New("Specified environment does not exist")
 	case 403:
 		return errors.New("You don't have permissions to perform this action, please login as a resource owner")
+	case 401:
+		return errors.New("Invalid session, please log in")
 	}
 
 	return rerr
